--- conflicted
+++ resolved
@@ -8,17 +8,13 @@
 from napari.layers import Image
 from napari.qt.threading import thread_worker
 from napari.types import LayerDataTuple
-<<<<<<< HEAD
-=======
 from plantseg.viewer.logging import napari_formatted_logging
->>>>>>> 20b265ee
 
 from plantseg.dataprocessing.functional import image_gaussian_smoothing
 from plantseg.predictions.functional import unet_predictions
 from plantseg.predictions.functional.utils import STRIDE_DRAFT, STRIDE_BALANCED, STRIDE_ACCURATE
 from plantseg.utils import list_models, add_custom_model
-from plantseg.viewer.logging import formatted_logging
-from plantseg.viewer.widget.utils import start_threading_process, create_layer_name, layer_properties
+from plantseg.viewer.widget.utils import start_threading_process, build_nice_name, layer_properties
 
 ALL_CUDA_DEVICES = [f'cuda:{i}' for i in range(torch.cuda.device_count())]
 MPS = ['mps'] if torch.backends.mps.is_available() else []
@@ -51,7 +47,7 @@
                             patch_size: Tuple[int, int, int] = (80, 160, 160),
                             stride: str = STRIDE_ACCURATE,
                             device: str = ALL_DEVICES[0], ) -> Future[LayerDataTuple]:
-    out_name = create_layer_name(image.name, model_name)
+    out_name = build_nice_name(image.name, model_name)
 
     inputs_names = (image.name, 'device')
     layer_kwargs = layer_properties(name=out_name,
@@ -78,7 +74,7 @@
         napari_formatted_logging(f'Running UNet Predictions: {model_name} {i}/{len(list_models())}',
                                  thread='UNet Grid Predictions')
 
-        out_name = create_layer_name(image.name, model_name)
+        out_name = build_nice_name(image.name, model_name)
         layer_kwargs = layer_properties(name=out_name,
                                         scale=image.scale,
                                         metadata=image.metadata)
@@ -166,7 +162,7 @@
                                       patch_size: Tuple[int, int, int] = (80, 160, 160),
                                       stride: str = STRIDE_ACCURATE,
                                       device: str = ALL_DEVICES[0]) -> Future[LayerDataTuple]:
-    out_name = create_layer_name(image.name, f'iterative-{model_name}-x{num_iterations}')
+    out_name = build_nice_name(image.name, f'iterative-{model_name}-x{num_iterations}')
     inputs_names = (image.name,)
     layer_kwargs = layer_properties(name=out_name,
                                     scale=image.scale,
